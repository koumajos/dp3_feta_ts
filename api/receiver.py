--- conflicted
+++ resolved
@@ -247,13 +247,8 @@
             "v": val,
             "t1": t1,
             "t2": t2,
-<<<<<<< HEAD
-            "c": float(request.values.get("c", 1.0)),
-            "src": request.values.get("src", "")
-=======
             "c": c,
             "src": src
->>>>>>> 06042547
         }]
     else:
         t["attr_updates"] = [{

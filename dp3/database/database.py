import logging
from typing import List
from copy import deepcopy
from datetime import datetime

from sqlalchemy import create_engine, Table, Column, MetaData, func
from sqlalchemy.dialects.postgresql import VARCHAR, TIMESTAMP, BOOLEAN, INTEGER, BIGINT, ARRAY, REAL, JSON
from sqlalchemy.sql import text, select, delete, func, and_, desc, asc

from ..common.config import load_attr_spec
from ..common.attrspec import AttrSpec

# map supported data types to Postgres SQL data types
ATTR_TYPE_MAPPING = {
    'tag': BOOLEAN,
    'binary': BOOLEAN,
    'category': VARCHAR,
    'string': VARCHAR,
    'int': INTEGER,
    'int64': BIGINT,
    'float': REAL,
    'time': TIMESTAMP,
    'ipv4': VARCHAR,
    'ipv6': VARCHAR,
    'mac': VARCHAR,
    # TODO probably VARCHAR?
    'link': None,
    'array': ARRAY,
    'set': ARRAY,
    'special': JSON, # deprecated, use json instead
    'json': JSON, # TODO: use JSONB, but we need at least psql9.6, we currently have 9.2
    'dict': JSON, # TODO: if the list of fields is known, it might be better to store it as several normal columns
}

# static preconfiguration of attribute's history table
HISTORY_ATTRIBS_CONF = {
    'id': AttrSpec("id", {'name': "id", 'data_type': "int"}),
    'eid': AttrSpec("eid", {'name': "eid", 'data_type': "string"}),
    # 'value' is inserted manually, because it depends on the attribute
    't1': AttrSpec("t1", {'name': "t1", 'data_type': "time"}),
    't2': AttrSpec("t2", {'name': "t2", 'data_type': "time"}),
    'c': AttrSpec("c", {'name': "c", 'data_type': "float"}),
    'src': AttrSpec("src", {'name': "src", 'data_type': "string"}),

    'tag': AttrSpec("tag", {'name': "tag", 'data_type': "int"}) #TODO rather smallint?
}

# preconfigured attributes all tables (records) should have
TABLE_MANDATORY_ATTRIBS = {
    'ts_added': AttrSpec("ts_added", {'name': "timestamp of record creation", 'data_type': "time"}),
    'ts_last_update': AttrSpec("ts_last_update", {'name': "timestamp of record last update", 'data_type': "time"}),
}

# Preconfiguration of main entity tables
EID_CONF = {'eid': AttrSpec("eid", {'name': "entity id", 'data_type': "string"})}


# Custom exceptions
class DatabaseConfigMismatchError(Exception):
    def __init__(self, message=None):
        if message is None:
            message = "Database configuration is not valid, current configuration is not the same with current database " \
                      "server schema configuration. Migration is not supported yet, drop all the updated tables" \
                      " first, if you want to apply your configuration!"
        super().__init__(message)

class DatabaseError(Exception):
    pass

class MissingTableError(DatabaseError):
    pass


class EntityDatabase:
    """
    PostgreSQL database wrapper responsible for whole communication with database server. Initializes database schema
    based on database configuration.

    db_conf - configuration of database connection (content of database.yml)
    attr_spec - configuration of data model (entities and attributes, result of config.load_attr_spec function)
    """
    def __init__(self, db_conf, attr_spec):
        self.log = logging.getLogger("EntityDatabase")
        #self.log.setLevel("DEBUG")

        connection_conf = db_conf.get('connection', {})
        username = connection_conf.get('username', "adict")
        password = connection_conf.get('password', "adict")
        address = connection_conf.get('address', "localhost")
        port = str(connection_conf.get('port', 5432))
        db_name = connection_conf.get('db_name', "adict")
        database_url = "postgresql://" + username + ":" + password + "@" + address + ":" + port + "/" + db_name
        self.log.debug(f"Connection URL: {database_url}")
        db_engine = create_engine(database_url)

        try:
            self._db = db_engine.connect()
        except Exception as e:
            raise DatabaseError(f"Cannot connect to database with specified connection arguments: {e}")

        # internal structure for storing table objects
        self._tables = {}
        # for type check purposes let reflect as True, later with migration support may be solved in some other way
        self._db_metadata = MetaData(bind=self._db, reflect=True)

        self._db_schema_config = attr_spec
        self.init_database_schema()
        self.log.info("Database successfully initialized!")

    @staticmethod
    def are_tables_identical(first_table: Table, second_table: Table) -> bool:
        """
        Check table columns names and their types.
        :param first_table: first table to compare with
        :param second_table: second table to compare with
        :return: True if tables are identical, False otherwise
        """
        db_table_metadata = set([(col.key, col.type.python_type) for col in first_table.columns])
        config_table_metadata = set([(col.key, col.type.python_type) for col in second_table.columns])
        return db_table_metadata == config_table_metadata

    @staticmethod
    def init_table_columns(table_attribs: dict, history: bool) -> List[Column]:
        """
        Instantiate Columns based on attributes configuration.
        :param table_attribs: dictionary of AttrSpecs
        :param history: boolean flag determining if new table is history table or not
        :return: list of Columns
        """
        columns = []
        for attrib_id, attrib_conf in table_attribs.items():
            # Get database type of column
            if attrib_conf.data_type.startswith(("array", "set")):
                # e.g. "array<int>" --> ["array", "int>"] --> "int"
                data_type = attrib_conf.data_type.split('<')[1][:-1]
                column_type = ARRAY(ATTR_TYPE_MAPPING[data_type])
            elif attrib_conf.data_type.startswith(('dict')):
                column_type = ATTR_TYPE_MAPPING['dict']
            else:
                column_type = ATTR_TYPE_MAPPING[attrib_conf.data_type]

            # If the attribute is multi-value, convert column into an array
            if not history and attrib_conf.multi_value is True:
                column_type = ARRAY(column_type)

            # Create column
            if (history and attrib_id == "id") or (not history and attrib_id == "eid"):
                # primary key column
                columns.append(Column(attrib_id, column_type, primary_key=True))
            elif history and attrib_id == "eid":
                # create index on "eid" column of history tables
                columns.append(Column(attrib_id, column_type, index=True))
            else:
                # normal column
                columns.append(Column(attrib_id, column_type))

            # Add confidence column if required from configuration
            if attrib_conf.confidence:
                column_type = REAL
                # Multi-value attributes can have different confidence for each individual value
                if attrib_conf.multi_value:
                    column_type = ARRAY(column_type)
                columns.append(Column(attrib_id + ":c", column_type))

            # Add value expiration date for attributes with history
            if attrib_conf.history:
                column_type = TIMESTAMP
                # Multi-value attributes can have different expiration date for each individual value
                if attrib_conf.multi_value:
                    column_type = ARRAY(column_type)
                columns.append(Column(attrib_id + ":exp", column_type))

        return columns

    def create_table(self, table_name: str, table_conf: dict, db_current_state: MetaData, history=False):
        """
        Creates new table in database schema.
        :param table_name: name of new table
        :param table_conf: configuration of new table
        :param db_current_state: current state of database (schema) to check if table does not already exist
        :param history: boolean flag determining if new table is history table or not
        :return:
        """
        attribs_conf = table_conf['attribs']
        # if table is not history table, add 'eid' column configuration
        if not history:
            # this could be done just by 'attribs_conf.update(EID_CONF)' but this way is 'eid' first column in database,
            # which is more intuitive when viewing data in database
            attr_conf = deepcopy(EID_CONF)
            attr_conf.update(attribs_conf)
            attribs_conf = attr_conf
            attribs_conf.update(TABLE_MANDATORY_ATTRIBS)
        else:
            tmp_mandatory_attribs = deepcopy(TABLE_MANDATORY_ATTRIBS)
            # not needed to save tl_last_update in data-points, they should not be updated
            tmp_mandatory_attribs.pop('ts_last_update')
            attribs_conf.update(tmp_mandatory_attribs)
        columns = self.init_table_columns(attribs_conf, history=history)
        entity_table = Table(table_name, self._db_metadata, *columns, extend_existing=True)
        try:
            # check if table exists
            current_table = db_current_state.tables[table_name]
        except KeyError:
            # Table doesn't exist yet, create it
            # TODO: If multipe workers are running in parallel, only one (the first one) should attempt to create it.
            #   We should check the process index here and if it's not 0, wait a second or two (until the first worker
            #   create the tables) and re-check the table existence.
            #   But it will probably need a larger code refactoring.
            self.log.info(f"Entity table {table_name} does not exist in the database yet, creating it now.")
            entity_table.create()
            self._tables[table_name] = entity_table
            return

        # if table exists, check if the definition is the same
        if not EntityDatabase.are_tables_identical(current_table, entity_table):
            raise DatabaseConfigMismatchError(f"Table {table_name} already exists, but has different settings and "
                                              f"migration is not supported yet!")
        self._tables[table_name] = entity_table

    def init_history_tables(self, table_name_prefix: str, table_attribs: dict, db_current_state: MetaData):
        """
        Initialize all history tables in database schema.
        :param table_name_prefix: prefix of table names (entity_name)
        :param table_attribs: configuration of table's attributes, some of them may contain history=True
        :param db_current_state: current state of database (needed to check if table already exists and if it is identical)
        :return: None
        """
        # TODO How to handle history_params (max_age, expire_time, etc.)? It will be probably handled by secondary
        #  modules.
        for _, attrib_conf in table_attribs.items():
            if attrib_conf.history:
                history_conf = deepcopy(HISTORY_ATTRIBS_CONF)
                history_conf['v'] = AttrSpec("v", {'name': "value", 'data_type': attrib_conf.data_type})
                # History tables are named as <entity_name>__<attr_name> (e.g. "ip__activity_flows")
                table_name = f"{table_name_prefix}__{attrib_conf.id}"
                self.create_table(table_name, {'attribs': history_conf}, db_current_state, True)

    def init_database_schema(self):
        """
        Check if database configuration is same as in database server or only new tables were added. If any already
        existing table has updated configuration, cannot continue. If db schema is empty, whole db schema will be
        created.
        :return: True if configuration db schema is same with database server (except new tables), otherwise False
        :raise: DatabaseConfigMismatchError if db config is not the same with database (except new tables)
        """
        # TODO database schema migration will be done later -> probably via Alembic
        db_current_state = MetaData(bind=self._db, reflect=True)

        for entity_name, entity_conf in self._db_schema_config.items():
            self.create_table(entity_name, entity_conf, db_current_state)
            self.init_history_tables(entity_name, entity_conf['attribs'], db_current_state)

    def exists(self, table_name: str, key_to_record: str):
        """
        Check if record exists in table.
        :param table_name: name of database table
        :param key_to_record: key under which should be the record stored or just attribute you want to check
        :return: True if record is present in table, False otherwise
        """
        if table_name not in self._tables.keys():
            return False

        # this query should have best performance for exist check
        exist_query = text(f"SELECT 1 FROM {table_name} WHERE eid=:eid")
        result = self._db.execute(exist_query, eid=key_to_record)
        # if row count is not zero, the record exists
        return result.rowcount != 0

    @staticmethod
    def get_id_condition(table: Table, key: str):
        """
        Lot of times SQL queries ask on id of table, but entity tables use column 'eid' and history tables use 'id',
        which needs to be distinguished. So depending on table type return correct identifier
        :param table: table to get identifier from
        :param key: second part of condition - the value of identifier
        :return: None
        """
        if "id" in table.c:
            return table.c.id == key
        else:
            return table.c.eid == key

    def get_attrib(self, table_name, key, attrib_name):
        """
        Queries one attribute of some record in table.
        :param table_name: name of table, from which will be attribute selected from
        :param key: key to selected record
        :param attrib_name: name of selected attribute
        :return: value of the selected attribute (in attribute's data_type --> may be string, int, list, ...) or None
            if some error occurs
        """
        try:
            record_table = self._tables[table_name]
        except KeyError:
            self.log.error(f"Cannot get attribute from Record {key}, because table {table_name} does not exist!")
            return None
        if attrib_name not in record_table.c:
            self.log.error(f"Cannot get attribute's value of Record {key} of table {table_name}, because such attribute"
                           f" does not exist!")
            return None
        # getattr(record_table.c, attrib_name) gets instance of Column of table, which specifies to Select only this
        # column from the record
        select_statement = select([getattr(record_table.c, attrib_name)]).where(self.get_id_condition(record_table, key))
        try:
            q_result = self._db.execute(select_statement).fetchone()
        except Exception:
            self.log.error(f"Something went wrong while selecting record {key} from {table_name} table in database!")
            return
        if q_result is None:
            return None
        return q_result[attrib_name]

    def update_record(self, table_name: str, key: str, updates: dict):
        """
        Updates all requested values of some record in table.
        :param table_name: name of updated table
        :param key: key to updated record
        :param updates: dictionary of changes - attributes and its new values
        :raises MissingTableError: table does'nt exist in database
        :raises DatabaseError: an error occurred when trying to execute database operation
        """
        try:
            record_table = self._tables[table_name]
        except KeyError:
            raise MissingTableError(f"Record {key} cannot be updated, because table {table_name} does not exist!")
        update_statement = record_table.update().where(self.get_id_condition(record_table, key)).values(**updates)
        try:
            self._db.execute(update_statement)
        except Exception as e:
            raise DatabaseError(f"Something went wrong while updating record {key} of {table_name} table in database: {e}")

    def create_record(self, table_name: str, key: str, data: dict):
        """
        Creates new record in table.
        :param table_name: name of updated table
        :param key: key to newly created record
        :param data: data to insert (including eid/id)
        :raises MissingTableError: table does'nt exist in database
        :raises DatabaseError: an error occurred when trying to execute database operation
        """
        try:
            record_table = self._tables[table_name]
        except KeyError:
            raise MissingTableError(f"New record {key} cannot be created, because table {table_name} does not exist!")
        insert_statement = record_table.insert().values(**data)
        try:
            self._db.execute(insert_statement)
        except Exception as e:
            raise DatabaseError(f"Something went wrong while inserting new record {key} of {table_name} table into database: {e}")

    def create_multiple_records(self, table_name: str, data: list):
        """
        Creates multiple records in table.
        :param table_name: name of updated table
        :param data: list of dictionaries, which contains data of each record to save
        :return: True if records were successfully created, False if some error occurred
        :raises MissingTableError: table does'nt exist in database
        :raises DatabaseError: an error occurred when trying to execute database operation
        """
        try:
            record_table = self._tables[table_name]
        except KeyError:
            raise MissingTableError(f"New records cannot be created, because table {table_name} does not exist!")
        try:
            self._db.execute(record_table.insert(), data)
        except Exception as e:
            raise DatabaseError(f"Multiple insert into {table_name} table failed: {e}")

    def delete_record(self, table_name: str, key: str):
        """
        Deletes whole record from database table.
        :param table_name: name of updated table
        :param key: key to record, which will get deleted
        :raises MissingTableError: table does'nt exist in database
        :raises DatabaseError: an error occurred when trying to execute database operation
        """
        try:
            record_table = self._tables[table_name]
        except KeyError:
            raise MissingTableError(f"Record {key} of {table_name} table cannot be deleted, because {table_name} table does not exist!")

        del_statement = record_table.delete().where(self.get_id_condition(record_table, key))
        try:
            self._db.execute(del_statement)
        except Exception as e:
            raise DatabaseError(f"Something went wrong while deleting record {key} of {table_name} table from database: {e}")

    def delete_attribute(self, table_name: str, key: str, attrib_name: str):
        """
        Delete attrib by updating it to None (null).
        :param table_name: name of table, where is the attrib value going to be deleted from
        :param key: key to the updated record
        :param attrib_name: name of attribute, which value will be deleted
        :return: None
        """
        self.update_record(table_name, key, {attrib_name: None})

    def delete_multiple_records(self, table_name: str, list_of_ids: list):
        """
        Deletes all records of specified ids from table.
        :param table_name: name of updated table
        :param list_of_ids: list of record ids to delete
        :return: None
        """
        try:
            table = self._tables[table_name]
        except KeyError:
            raise MissingTableError(f"Cannot delete records from {table_name} table, because table does not exist!")
        if "id" in table.c:
            delete_statement = table.delete().where(getattr(table.c, "id").in_(list_of_ids))
        else:
            delete_statement = table.delete().where(getattr(table.c, "eid").in_(list_of_ids))
        try:
            self._db.execute(delete_statement)
        except Exception as e:
            raise DatabaseError(f"Deletion of multiple records of ids {list_of_ids} in {table_name} table failed: {e}")

    def create_datapoint(self, etype: str, attr_name: str, datapoint_body: dict):
        """
        Creates new data-point in attribute history table
        :param etype: entity type
        :param attr_name: name of history attribute (table name)
        :param datapoint_body: data of datapoint to save
        :return: True if datapoint was successfully processed, False otherwise
        """
        full_attr_name = f"{etype}__{attr_name}"
        try:
            datapoint_table = self._tables[full_attr_name]
        except KeyError:
            self.log.error(f"Cannot create datapoint of attribute {full_attr_name}, because such history table does not exist!")
            return False
        try:
            datapoint_body.update({'ts_added': datetime.utcnow()})
            self.create_record(full_attr_name, datapoint_body['eid'], datapoint_body)
            #self.log.debug(f"Data-point stored: {datapoint_body}")
            return True
        except Exception as e:
            self.log.error(f"Creating new datapoint of {etype} entity and {attr_name} attribute failed: {e}")
            return False

    def get_current_value(self, etype: str, eid, attr_name: str):
        """
        Get the latest value of attribute's data-points.
        # TODO: should be the latest *valid* value according to configured timeouts
        # TODO: in case if "multi-value" attributes, all currently valid attributes should be returned as array
        :param etype: entity type
        :param eid: entity ID
        :param attr_name: name of history attribute (table name)
        :return: The value (or None if no data-point is found)
        """
        full_attr_name = f"{etype}__{attr_name}"
        try:
            datapoint_table = self._tables[full_attr_name]
        except KeyError:
            raise MissingTableError(f"Cannot get current value of attribute {full_attr_name}, because such history table does not exist!")

        select_val_of_max_t2 = select([datapoint_table.c.v]) \
            .where(datapoint_table.c.eid == eid) \
            .order_by(desc(datapoint_table.c.t2)) \
            .limit(1)
        result = self._db.execute(select_val_of_max_t2)
        if result is None:
            return None
        return result.fetchone()[0]

    def search(self, etype, attrs=None, query=None, limit=None, **kwargs):
        """TODO"""
        try:
            table = self._tables[etype]
        except KeyError:
            self.log.error(f"search: No table for entity type '{etype}'")
            return None # TODO raise exception?
        if query:
            NotImplementedError("query param not implemented yet")
        if attrs:
            NotImplementedError("attrs param not implemented yet")

        # Prepare SELECT statement
        cols = [table.c.eid]
        select_statement = select(cols) # note: table to use (FROM) is derived automatically from columns
        if limit is not None:
            select_statement = select_statement.limit(limit)

        # Execute statement
        try:
            result = self._db.execute(select_statement)
        except Exception as e:
            self.log.error(f"Search on table '{etype}' failed: {e}")
            return None # TODO raise exception?

        # Read all rows and return list of matching entity IDs
        return list(row[0] for row in result)

    @staticmethod
    def get_object_from_db_record(table: Table, db_record):
        """
        Loads correct object from database query (one row)
        :param table: row Table instance to correctly match columns to query row
        :param db_record: row of database from SQL query
        :return: correct object loaded query row
        """
        record_object = {}
        for i, column in enumerate(table.c):
            record_object[column.description] = db_record[i]
        return record_object

    def get_datapoints_range(self, etype: str, attr_name: str, eid: str = None, t1: str = None, t2: str = None, closed_interval: bool = True, sort: int = None, tag: int = None):
        """
        Gets data-points of certain time interval between t1 and t2 from database.
        :param etype: entity type
        :param attr_name: name of attribute
        :param eid: id of entity, to which data-points correspond (optional)
        :param t1: left value of time interval
        :param t2: right value of time interval
        :param closed_interval: include interval endpoints? (default = True)
        :param sort: sort by timestamps - 0: ascending order by t1, 1: descending order by t2, None: dont sort
        :param tag: optional filter for aggregation metadata
        :return: list of data-point objects or None on error
        """
        full_attr_name = f"{etype}__{attr_name}"
        try:
            data_point_table = self._tables[full_attr_name]
        except KeyError:
            self.log.error(f"Cannot get data-points range, because history table of {full_attr_name} does not exist!")
            return None
        # wanted datapoints values must have their 't2' > t1 and 't1' < t2 (where t without '' are arguments from this
        # method)
        select_statement = select([data_point_table])

        if eid is not None:
            select_statement = select_statement.where(getattr(data_point_table.c, "eid") == eid)

        if tag is not None:
            select_statement = select_statement.where(getattr(data_point_table.c, "tag") == tag)

        if t1 is not None:
            if closed_interval:
                select_statement = select_statement.where(getattr(data_point_table.c, "t2") >= t1)
            else:
                select_statement = select_statement.where(getattr(data_point_table.c, "t2") > t1)
        if t2 is not None:
            if closed_interval:
                select_statement = select_statement.where(getattr(data_point_table.c, "t1") <= t2)
            else:
                select_statement = select_statement.where(getattr(data_point_table.c, "t1") < t2)

        if sort == 0:
            select_statement = select_statement.order_by(asc(data_point_table.c.t1))
        elif sort == 1:
            select_statement = select_statement.order_by(desc(data_point_table.c.t2))

        try:
            result = self._db.execute(select_statement)
        except Exception as e:
            self.log.error(f"Select of data-points range from {t1} to {t2} failed: {e}")
            return None
        data_points_result = []
        for row in result:
            data_points_result.append(self.get_object_from_db_record(data_point_table, row))
        return data_points_result

    def delete_old_datapoints(self, etype: str, attr_name: str, t_old: str, t_redundant: str, tag: int):
        full_attr_name = f"{etype}__{attr_name}"
        try:
            data_point_table = self._tables[full_attr_name]
        except KeyError:
            self.log.error(f"Cannot get data-points range, because history table of {full_attr_name} does not exist!")
            return None
        # Delete all datapoints older than 't_old' and redundant datapoints older than 't_redundant'
        delete_statement = delete(data_point_table).where((getattr(data_point_table.c, "t2") < t_old) | ((getattr(data_point_table.c, "t2") < t_redundant) & (getattr(data_point_table.c, "tag") == tag)))
        try:
            result = self._db.execute(delete_statement)
        except Exception as e:
            self.log.error(f"Delete operation failed: {e}")
            return None

    def rewrite_data_points(self, etype: str, attr_name: str, list_of_ids_to_delete: list, new_data_points: list):
        """
        Deletes data-points of specified ids and inserts new data-points.
        :param etype: entity type
        :param attr_name: name of data-point attribute
        :param list_of_ids_to_delete: ids of data-points, which will be deleted from database
        :param new_data_points: list of dictionaries, which contains data of new data points
        :return: None
        """
        full_attr_name = f"{etype}__{attr_name}"
        # TODO: do in a transaction (that is probably needed on other places as well)
        self.delete_multiple_records(full_attr_name, list_of_ids_to_delete)
        self.create_multiple_records(full_attr_name, new_data_points)

<<<<<<< HEAD
    def last_updated(self, etype, before, after=None, weekly=False, limit=None):
        try:
            table = self._tables[etype]
        except KeyError:
            self.log.error(f"need_update: No table for entity type '{etype}'")
            return set()

        cols = [table.c.eid,table.c._lru,table.c.ts_added]
        select_statement = select(cols) \
            .where(table.c._lru < before)
        if after is not None:
            select_statement = select_statement.where(table.c._lru > after)
        if limit is not None:
            select_statement = select_statement.limit(limit)

        # Execute statement
        try:
            result = self._db.execute(select_statement)
        except Exception as e:
            self.log.error(f"need_update: Search on table '{etype}' failed: {e}")
            return set()

        # Read all rows and return set of matching entity IDs
        return result 
=======
    def get_entities(self, etype: str):
        """
        Returns all unique entities (eid) of given type
        :param etype: entity type
        :return: List of entity ids
        """
        try:
            table_name = self._tables[etype]
        except KeyError:
            self.log.error(f"get_entities(): Table '{etype}' does not exist!")
            return None
        select_statement = select([table_name.c.eid]).distinct()
        try:
            result = self._db.execute(select_statement)
        except Exception as e:
            self.log.error(f"get_entities(): Select failed: {e}")
            return None
        return [r[0] for r in result]

    def unset_expired_values(self, etype: str, attr: str, confidence: bool):
        """
        Set expired values of given attribute to NULL (doesn't work for multi-value attributes)
        :param etype: entity type
        :param attr: attribute id
        :param confidence: unset confidence as well if set to true
        :return: None
        """
        try:
            record_table = self._tables[etype]
        except KeyError:
            raise MissingTableError(f"unset_expired_values(): Table {etype} does not exist!")
        exp_column = f"{attr}:exp"
        c_column = f"{attr}:c"
        updates = {attr: None, exp_column: None}
        if confidence:
            updates[c_column] = None
        update_statement = record_table.update().where(getattr(record_table.c, exp_column) < datetime.now()).values(updates)
        try:
            self._db.execute(update_statement)
        except Exception as e:
            raise DatabaseError(
                f"unset_expired_values(): Update failed: {e}")

    def get_entities_with_expired_values(self, etype: str, attr: str):
        """
        Search for records containing an expired value (only works for multi-value attributes)
        :param etype: entity type
        :param attr: attribute id
        :return: list of entity ids
        """
        try:
            table_name = self._tables[etype]
        except KeyError:
            self.log.error(f"get_entities_with_expired_values(): Table '{etype}' does not exist!")
            return None
        exp_column = f"\"{attr}:exp\""
        select_statement = select([table_name.c.eid]).select_from(text(f"unnest({exp_column}) as exp")).where(text(f"exp < \'{datetime.now()}\'"))
        try:
            result = self._db.execute(select_statement)
        except Exception as e:
            self.log.error(f"get_entities_with_expired_values(): Select failed: {e}")
            return None
        return [r[0] for r in result]
>>>>>>> 059c7ce6
<|MERGE_RESOLUTION|>--- conflicted
+++ resolved
@@ -588,7 +588,69 @@
         self.delete_multiple_records(full_attr_name, list_of_ids_to_delete)
         self.create_multiple_records(full_attr_name, new_data_points)
 
-<<<<<<< HEAD
+    def get_entities(self, etype: str):
+        """
+        Returns all unique entities (eid) of given type
+        :param etype: entity type
+        :return: List of entity ids
+        """
+        try:
+            table_name = self._tables[etype]
+        except KeyError:
+            self.log.error(f"get_entities(): Table '{etype}' does not exist!")
+            return None
+        select_statement = select([table_name.c.eid]).distinct()
+        try:
+            result = self._db.execute(select_statement)
+        except Exception as e:
+            self.log.error(f"get_entities(): Select failed: {e}")
+            return None
+        return [r[0] for r in result]
+
+    def unset_expired_values(self, etype: str, attr: str, confidence: bool):
+        """
+        Set expired values of given attribute to NULL (doesn't work for multi-value attributes)
+        :param etype: entity type
+        :param attr: attribute id
+        :param confidence: unset confidence as well if set to true
+        :return: None
+        """
+        try:
+            record_table = self._tables[etype]
+        except KeyError:
+            raise MissingTableError(f"unset_expired_values(): Table {etype} does not exist!")
+        exp_column = f"{attr}:exp"
+        c_column = f"{attr}:c"
+        updates = {attr: None, exp_column: None}
+        if confidence:
+            updates[c_column] = None
+        update_statement = record_table.update().where(getattr(record_table.c, exp_column) < datetime.now()).values(updates)
+        try:
+            self._db.execute(update_statement)
+        except Exception as e:
+            raise DatabaseError(
+                f"unset_expired_values(): Update failed: {e}")
+
+    def get_entities_with_expired_values(self, etype: str, attr: str):
+        """
+        Search for records containing an expired value (only works for multi-value attributes)
+        :param etype: entity type
+        :param attr: attribute id
+        :return: list of entity ids
+        """
+        try:
+            table_name = self._tables[etype]
+        except KeyError:
+            self.log.error(f"get_entities_with_expired_values(): Table '{etype}' does not exist!")
+            return None
+        exp_column = f"\"{attr}:exp\""
+        select_statement = select([table_name.c.eid]).select_from(text(f"unnest({exp_column}) as exp")).where(text(f"exp < \'{datetime.now()}\'"))
+        try:
+            result = self._db.execute(select_statement)
+        except Exception as e:
+            self.log.error(f"get_entities_with_expired_values(): Select failed: {e}")
+            return None
+        return [r[0] for r in result]
     def last_updated(self, etype, before, after=None, weekly=False, limit=None):
         try:
             table = self._tables[etype]
@@ -612,69 +674,4 @@
             return set()
 
         # Read all rows and return set of matching entity IDs
-        return result 
-=======
-    def get_entities(self, etype: str):
-        """
-        Returns all unique entities (eid) of given type
-        :param etype: entity type
-        :return: List of entity ids
-        """
-        try:
-            table_name = self._tables[etype]
-        except KeyError:
-            self.log.error(f"get_entities(): Table '{etype}' does not exist!")
-            return None
-        select_statement = select([table_name.c.eid]).distinct()
-        try:
-            result = self._db.execute(select_statement)
-        except Exception as e:
-            self.log.error(f"get_entities(): Select failed: {e}")
-            return None
-        return [r[0] for r in result]
-
-    def unset_expired_values(self, etype: str, attr: str, confidence: bool):
-        """
-        Set expired values of given attribute to NULL (doesn't work for multi-value attributes)
-        :param etype: entity type
-        :param attr: attribute id
-        :param confidence: unset confidence as well if set to true
-        :return: None
-        """
-        try:
-            record_table = self._tables[etype]
-        except KeyError:
-            raise MissingTableError(f"unset_expired_values(): Table {etype} does not exist!")
-        exp_column = f"{attr}:exp"
-        c_column = f"{attr}:c"
-        updates = {attr: None, exp_column: None}
-        if confidence:
-            updates[c_column] = None
-        update_statement = record_table.update().where(getattr(record_table.c, exp_column) < datetime.now()).values(updates)
-        try:
-            self._db.execute(update_statement)
-        except Exception as e:
-            raise DatabaseError(
-                f"unset_expired_values(): Update failed: {e}")
-
-    def get_entities_with_expired_values(self, etype: str, attr: str):
-        """
-        Search for records containing an expired value (only works for multi-value attributes)
-        :param etype: entity type
-        :param attr: attribute id
-        :return: list of entity ids
-        """
-        try:
-            table_name = self._tables[etype]
-        except KeyError:
-            self.log.error(f"get_entities_with_expired_values(): Table '{etype}' does not exist!")
-            return None
-        exp_column = f"\"{attr}:exp\""
-        select_statement = select([table_name.c.eid]).select_from(text(f"unnest({exp_column}) as exp")).where(text(f"exp < \'{datetime.now()}\'"))
-        try:
-            result = self._db.execute(select_statement)
-        except Exception as e:
-            self.log.error(f"get_entities_with_expired_values(): Select failed: {e}")
-            return None
-        return [r[0] for r in result]
->>>>>>> 059c7ce6
+        return result 